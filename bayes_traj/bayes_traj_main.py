#!/usr/bin/env python

from argparse import ArgumentParser
import pandas as pd
import numpy as np
from bayes_traj.mult_dp_regression import MultDPRegression
from bayes_traj.prior_from_model import prior_from_model
from bayes_traj.utils import *
from bayes_traj.fit_stats import compute_waic2
from provenance_tools.write_provenance_data import write_provenance_data
import pdb, pickle, sys, warnings

def main():
    """
    """
    np.set_printoptions(precision = 1, suppress = True, threshold=1e6,
                        linewidth=300)

    desc = """Runs Bayesian trajectory analysis on the specified data file \
    with the specified predictors and target variables"""
    
    parser = ArgumentParser(description=desc)
    parser.add_argument('--in_csv', help='Input csv file containing data on \
        which to run Bayesian trajectory analysis', metavar='<string>',
        required=True)
    parser.add_argument('--targets', help='Comma-separated list of target \
        names. Must appear as column names of the input data file.',
        dest='targets', metavar='<string>', required=True)
    parser.add_argument('--groupby', help='Column name in input data file \
        indicating those data instances that must be in the same trajectory. \
        This is typically a subject identifier (e.g. in the case of a \
        longitudinal data set).', dest='groupby', metavar='<string>',
        default=None)
    parser.add_argument('--out_csv', help='If specified, an output csv file \
        will be generated that contains the contents of the input csv file, \
        but with additional columns indicating trajectory assignment \
        information for each data instance. There will be a column called traj \
        with an integer value indicating the most probable trajectory \
        assignment. There will also be columns prefixed with traj_ and then a \
        trajectory-identifying integer. The values of these columns indicate \
        the probability that the data instance belongs to each of the \
        corresponding trajectories.', dest='out_csv', metavar='<string>',
        type=str, default=None)
    parser.add_argument('--prior', help='Input pickle file containing prior \
        settings', metavar='<string>', required=True)
    parser.add_argument('--prec_prior_weight', help='Positive, floating point \
        value indicating how much weight to put on the prior over the residual \
        precisions. Values greater than 1 give more weight to the prior. \
        Values less than one give less weight to the prior.', metavar='<float>',
        type=float, default=1.0)    
    parser.add_argument('--alpha', help='If specified, over-rides the value in \
        the prior file', dest='alpha', metavar=float, default=None)
    parser.add_argument('--out_model', help='Pickle file name. If specified, \
        the model object will be written to this file.', dest='out_model',
        metavar='<string>', default=None, required=False)
    parser.add_argument('--iters', help='Number of inference iterations',
        dest='iters', metavar='<int>', default=100)
    parser.add_argument('--repeats', help='Number of repeats to attempt. If a \
        value greater than 1 is specified, the WAIC2 fit criterion will be \
        computed at the end of each repeat. If, for a given repeat, the WAIC2 \
        score is lower than the lowest score seen at that point, the model \
        will be saved to file.', type=int, metavar='<int>', default=1)
    parser.add_argument('-k', help='Number of columns in the truncated \
        assignment matrix', metavar='<int>', default=30)
    parser.add_argument('--prob_thresh', help='If during data fitting the \
        probability of a data instance belonging to a given trajectory drops \
        below this threshold, then the probabality of that data instance \
        belonging to the trajectory will be set to 0', metavar='<float>',
        type=float, default=0.001)
    parser.add_argument('--num_init_trajs', help='If specified, the \
        initialization procedure will attempt to ensure that the number of \
        initial trajectories in the fitting routine equals the specified \
        number.', metavar='<int>', type=int, default=None)        
#    parser.add_argument('--waic2_thresh', help='Model will only be written to \
#        file provided that the WAIC2 value is below this threshold',
#        dest='waic2_thresh', metavar='<float>', type=float,
#        default=sys.float_info.max)
#    parser.add_argument('--bic_thresh', help='Model will only be written to \
#        file provided that BIC values are above this threshold',
#        dest='bic_thresh', metavar='<float>', type=float,
#        default=-sys.float_info.max)
#    parser.add_argument("--save_all", help="By default, only the model with the \
#        highest BIC scores is saved to file. However, if this flag is set a model \
#        file is saved for each repeat. The specified output file name is used \
#        with a 'repeat[n]' appended, where [n] indicates the repeat number.",
#        action="store_true")
    parser.add_argument("--verbose", help="Display per-trajectory counts \
        during optimization", action="store_true")
    parser.add_argument('--probs_weight', help='Value between 0 and 1 that \
        controls how much weight to assign to traj_probs, the marginal \
        probability of observing each trajectory. This value is only meaningful \
        if traj_probs has been set in the input prior file. Otherwise, it has no \
        effect. Higher values place more weight on the model-derived probabilities \
        and reflect a stronger belief in those assignment probabilities.',
        dest='probs_weight', metavar='<float>', type=float, default=None)
    parser.add_argument('--weights_only', help='Setting this flag will force \
        the fitting routine to only optimize the trajectory weights. The \
        assumption is that the specified prior file contains previously \
        modeled trajectory information, and that those trajectories should be \
        used for the current fit. This option can be useful if a model \
        learned from one cohort is applied to another cohort, where it is \
        possible that the relative proportions of different trajectory \
        subgroups differs. By using this flag, the proportions of previously \
        determined trajectory subgroups will be determined for the current \
        data set.', action='store_true')
    parser.add_argument('--use_pyro', help='Use Pyro for inference",
        action="store_true')
    
    op = parser.parse_args()
    iters = int(op.iters)
    repeats = int(op.repeats)
    targets = op.targets.split(',')
    in_csv = op.in_csv
    prior = op.prior
    out_model = op.out_model
    probs_weight = None #op.probs_weight

    assert op.prec_prior_weight > 0, "prec_prior_weight must be greater than 0"
    
    if probs_weight is not None:
        assert probs_weight >=0 and probs_weight <= 1, \
            "Invalide probs_weight value"
                        
    #---------------------------------------------------------------------------
    # Get priors from file
    #---------------------------------------------------------------------------
    print("Reading prior...")
    with open(prior, 'rb') as f:
        prior_file_info = pickle.load(f)

        preds = get_pred_names_from_prior_info(prior_file_info)
        
        D = len(targets)
        M = len(preds)
        K = int(op.k)
        
        prior_data = {}
        for i in ['v_a', 'v_b', 'w_mu', 'w_var', 'lambda_a', 'lambda_b',
                  'traj_probs', 'R', 'probs_weight', 'w_mu0', 'w_var0',
                  'lambda_a0', 'lambda_b0', 'alpha']:
            prior_data[i] = None
    
        prior_data['w_mu0'] = np.zeros([M, D])
        prior_data['w_var0'] = np.ones([M, D])
        prior_data['lambda_a0'] = np.ones([D])
        prior_data['lambda_b0'] = np.ones([D])
        prior_data['R'] = None
        
        if 'v_a' in prior_file_info.keys():
            prior_data['v_a'] = prior_file_info['v_a']
            if prior_file_info['v_a'] is not None:
                K = prior_file_info['v_a'].shape[0]
                print("Using K={} (from prior)".format(K))
        if 'v_b' in prior_file_info.keys():
            prior_data['v_b'] = prior_file_info['v_b']            

        if 'w_mu' in prior_file_info.keys():
            if prior_file_info['w_mu'] is not None:
                prior_data['w_mu'] = np.zeros([M, D, K])
        if 'w_var' in prior_file_info.keys():
            if prior_file_info['w_var'] is not None:
                prior_data['w_var'] = np.ones([M, D, K])
        if 'lambda_a' in prior_file_info.keys():
            if prior_file_info['lambda_a'] is not None:
                prior_data['lambda_a'] = np.ones([D, K])
        if 'lambda_b' in prior_file_info.keys():
            if prior_file_info['lambda_b'] is not None:
                prior_data['lambda_b'] = np.ones([D, K])
        if 'traj_probs' in prior_file_info.keys():
            prior_data['traj_probs'] = prior_file_info['traj_probs']
        if 'R' in prior_file_info.keys():
            prior_data['R'] = prior_file_info['R']            
        
        prior_data['alpha'] = prior_file_info['alpha']
        for (d, target) in enumerate(op.targets.split(',')):
            prior_data['lambda_a0'][d] = prior_file_info['lambda_a0'][target]
            prior_data['lambda_b0'][d] = prior_file_info['lambda_b0'][target]            

            if prior_data['lambda_a'] is not None:
                prior_data['lambda_a'][d, :] = \
                    prior_file_info['lambda_a'][target]
            if prior_data['lambda_b'] is not None:
                prior_data['lambda_b'][d, :] = \
                    prior_file_info['lambda_b'][target]
            
            for (m, pred) in enumerate(preds):
                prior_data['w_mu0'][m, d] = \
                    prior_file_info['w_mu0'][target][pred]
                prior_data['w_var0'][m, d] = \
                    prior_file_info['w_var0'][target][pred]
                if prior_data['w_mu'] is not None:
                    prior_data['w_mu'][m, d, :] = \
                        prior_file_info['w_mu'][pred][target]
                if prior_data['w_var'] is not None:
                    prior_data['w_var'][m, d, :] = \
                        prior_file_info['w_var'][pred][target]
                
    if op.alpha is not None:
        prior_data['alpha'] = float(op.alpha)

    print("Reading data...")
    df = pd.read_csv(in_csv)
    
    if np.sum(np.isnan(np.sum(df[preds].values, 1))) > 0:
        print("Warning: identified NaNs in predictor set. \
        Proceeding with non-NaN data")
        df = df.dropna(subset=preds).reset_index()
        
    #---------------------------------------------------------------------------
    # Set up and run the traj alg
    #---------------------------------------------------------------------------
    waics_tracker = []
    bics_tracker = []
    num_tracker = []
    best_mm = None
    best_waic2 = sys.float_info.max
    bic_thresh = -sys.float_info.max
    best_bics = (bic_thresh, bic_thresh)

    print("Fitting...")
    for r in np.arange(repeats):        
        if r > 0:
<<<<<<< HEAD
            print(f"---------- Repeat {r}, Best WAIC2: {best_waic2} ----------")
        
        mm = MultDPRegression(prior_data['w_mu0'],
                              prior_data['w_var0'],
                              prior_data['lambda_a0'],
                              prior_data['lambda_b0'],
                              op.prec_prior_weight,
                              prior_data['alpha'], K=K,
                              prob_thresh=op.prob_thresh)

        mm.fit(target_names=targets, predictor_names=preds, df=df,
               groupby=op.groupby, iters=iters, verbose=op.verbose,
               R=prior_data['R'],
               traj_probs=prior_data['traj_probs'],
               traj_probs_weight=op.probs_weight,
               v_a=prior_data['v_a'],
               v_b=prior_data['v_b'],
               w_mu=prior_data['w_mu'],
               w_var=prior_data['w_var'],
               lambda_a=prior_data['lambda_a'],
               lambda_b=prior_data['lambda_b'],
               weights_only=op.weights_only,
               num_init_trajs=op.num_init_trajs)
=======
            print("---------- Repeat {}, Best WAIC2: {} ----------".\
                  format(r, best_waic2))

        if not op.use_pyro:
            mm = MultDPRegression(prior_data['w_mu0'],
                                prior_data['w_var0'],
                                prior_data['lambda_a0'],
                                prior_data['lambda_b0'],
                                op.prec_prior_weight,
                                prior_data['alpha'], K=K,
                                prob_thresh=op.prob_thresh)

            mm.fit(target_names=targets, predictor_names=preds, df=df,
                groupby=op.groupby, iters=iters, verbose=op.verbose,
                R=prior_data['R'],
                traj_probs=prior_data['traj_probs'],
                traj_probs_weight=op.probs_weight,
                v_a=prior_data['v_a'],
                v_b=prior_data['v_b'],
                w_mu=prior_data['w_mu'],
                w_var=prior_data['w_var'],
                lambda_a=prior_data['lambda_a'],
                lambda_b=prior_data['lambda_b'],
                weights_only=op.weights_only)
        else:
            raise NotImplementedError("Pyro not yet implemented")
>>>>>>> 030b2a32

        if r == 0:
            if op.out_model is not None:
                print("Saving model...")
                pickle.dump({'MultDPRegression': mm}, open(op.out_model, 'wb'))

                print("Saving model provenance info...")
                provenance_desc = """ """
                write_provenance_data(op.out_model, generator_args=op,
                                      desc=provenance_desc,
                                      module_name='bayes_traj')

            if op.out_csv is not None:
                print("Saving data file with trajectory info...")
                mm.to_df().to_csv(op.out_csv, index=False)

                print("Saving data file provenance info...")
                provenance_desc = """ """
                write_provenance_data(op.out_csv, generator_args=op,
                                      desc=provenance_desc,
                                      module_name='bayes_traj')
                
            if repeats > 1:
                best_waic2 = compute_waic2(mm)
        else:
            waic2 = compute_waic2(mm)
            print(f"Current WAIC2: {waic2}")
            if waic2 < best_waic2:
                best_waic2 = waic2
        
                if op.out_model is not None:
                    print("Saving model...")
                    pickle.dump({'MultDPRegression': mm},
                                open(op.out_model, 'wb'))
    
                    print("Saving model provenance info...")
                    provenance_desc = """ """
                    write_provenance_data(op.out_model, generator_args=op,
                                          desc=provenance_desc,
                                          module_name='bayes_traj')

                if op.out_csv is not None:
                    print("Saving data file with trajectory info...")
                    mm.to_df().to_csv(op.out_csv, index=False)
    
                    print("Saving data file provenance info...")
                    provenance_desc = """ """
                    write_provenance_data(op.out_csv, generator_args=op,
                                          desc=provenance_desc,
                                          module_name='bayes_traj')                    
                    
    print("DONE.")

if __name__ == "__main__":
    main()
        <|MERGE_RESOLUTION|>--- conflicted
+++ resolved
@@ -220,33 +220,7 @@
     print("Fitting...")
     for r in np.arange(repeats):        
         if r > 0:
-<<<<<<< HEAD
             print(f"---------- Repeat {r}, Best WAIC2: {best_waic2} ----------")
-        
-        mm = MultDPRegression(prior_data['w_mu0'],
-                              prior_data['w_var0'],
-                              prior_data['lambda_a0'],
-                              prior_data['lambda_b0'],
-                              op.prec_prior_weight,
-                              prior_data['alpha'], K=K,
-                              prob_thresh=op.prob_thresh)
-
-        mm.fit(target_names=targets, predictor_names=preds, df=df,
-               groupby=op.groupby, iters=iters, verbose=op.verbose,
-               R=prior_data['R'],
-               traj_probs=prior_data['traj_probs'],
-               traj_probs_weight=op.probs_weight,
-               v_a=prior_data['v_a'],
-               v_b=prior_data['v_b'],
-               w_mu=prior_data['w_mu'],
-               w_var=prior_data['w_var'],
-               lambda_a=prior_data['lambda_a'],
-               lambda_b=prior_data['lambda_b'],
-               weights_only=op.weights_only,
-               num_init_trajs=op.num_init_trajs)
-=======
-            print("---------- Repeat {}, Best WAIC2: {} ----------".\
-                  format(r, best_waic2))
 
         if not op.use_pyro:
             mm = MultDPRegression(prior_data['w_mu0'],
@@ -258,20 +232,20 @@
                                 prob_thresh=op.prob_thresh)
 
             mm.fit(target_names=targets, predictor_names=preds, df=df,
-                groupby=op.groupby, iters=iters, verbose=op.verbose,
-                R=prior_data['R'],
-                traj_probs=prior_data['traj_probs'],
-                traj_probs_weight=op.probs_weight,
-                v_a=prior_data['v_a'],
-                v_b=prior_data['v_b'],
-                w_mu=prior_data['w_mu'],
-                w_var=prior_data['w_var'],
-                lambda_a=prior_data['lambda_a'],
-                lambda_b=prior_data['lambda_b'],
-                weights_only=op.weights_only)
+                   groupby=op.groupby, iters=iters, verbose=op.verbose,
+                   R=prior_data['R'],
+                   traj_probs=prior_data['traj_probs'],
+                   traj_probs_weight=op.probs_weight,
+                   v_a=prior_data['v_a'],
+                   v_b=prior_data['v_b'],
+                   w_mu=prior_data['w_mu'],
+                   w_var=prior_data['w_var'],
+                   lambda_a=prior_data['lambda_a'],
+                   lambda_b=prior_data['lambda_b'],
+                   weights_only=op.weights_only,
+                   num_init_trajs=op.num_init_trajs)
         else:
             raise NotImplementedError("Pyro not yet implemented")
->>>>>>> 030b2a32
 
         if r == 0:
             if op.out_model is not None:
