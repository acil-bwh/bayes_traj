--- conflicted
+++ resolved
@@ -26,11 +26,7 @@
 
 setup(
     name='bayes_traj',
-<<<<<<< HEAD
     version='0.2.4',
-=======
-    version='0.2.3',
->>>>>>> 030b2a32
     description='bayes_traj',
     long_description=long_description,
     long_description_content_type='text/markdown',
